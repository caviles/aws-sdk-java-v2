--- conflicted
+++ resolved
@@ -231,13 +231,8 @@
      * subscriber seeing out-of-order data. To avoid this race condition, this method must be synchronized.
      */
     protected void publishToSubscribers() {
-<<<<<<< HEAD
-        boolean shouldComplete = false;
-        synchronized(this) {
-=======
         boolean shouldComplete = true;
         synchronized (this) {
->>>>>>> 57d37378
             if (error.get() == null) {
                 if (isSubscriptionComplete.get() || isCancelled.get()) {
                     log.debug(() -> "Subscription already completed or cancelled, can't publish updates to Subscribers.");
@@ -270,27 +265,18 @@
                     // has finished reading the data.
                     if (!areNativeResourcesReleased.get()) {
                         // Open HttpStream's IO window so HttpStream can keep track of IO back-pressure
-<<<<<<< HEAD
-=======
                         // This is why it is correct to return 0 from AwsCrtAsyncHttpStreamAdapter::onResponseBody
->>>>>>> 57d37378
                         stream.incrementWindow(totalAmountTransferred);
                     }
                 }
 
                 shouldComplete = queueComplete.get() && queuedBuffers.isEmpty();
-<<<<<<< HEAD
             } else {
                 shouldComplete = true;
             }
         }
 
         // Check if Complete, consider no subscriber as a completion.
-=======
-            }
-        }
-
->>>>>>> 57d37378
         if (shouldComplete) {
             completeSubscriptionExactlyOnce();
         }
