<?xml version="1.0"?>
<!--
  ~ Copyright 2010-2018 Amazon.com, Inc. or its affiliates. All Rights Reserved.
  ~
  ~ Licensed under the Apache License, Version 2.0 (the "License").
  ~ You may not use this file except in compliance with the License.
  ~ A copy of the License is located at
  ~
  ~  http://aws.amazon.com/apache2.0
  ~
  ~ or in the "license" file accompanying this file. This file is distributed
  ~ on an "AS IS" BASIS, WITHOUT WARRANTIES OR CONDITIONS OF ANY KIND, either
  ~ express or implied. See the License for the specific language governing
  ~ permissions and limitations under the License.
  -->

<project xsi:schemaLocation="http://maven.apache.org/POM/4.0.0 http://maven.apache.org/xsd/maven-4.0.0.xsd"
         xmlns="http://maven.apache.org/POM/4.0.0"
         xmlns:xsi="http://www.w3.org/2001/XMLSchema-instance">
    <modelVersion>4.0.0</modelVersion>
    <groupId>software.amazon.awssdk</groupId>
    <artifactId>aws-sdk-java-pom</artifactId>
    <version>2.0.0-preview-13-SNAPSHOT</version>
    <packaging>pom</packaging>
    <name>AWS Java SDK :: Parent</name>
    <description>The Amazon Web Services SDK for Java provides Java APIs
        for building software on AWS' cost-effective, scalable, and reliable
        infrastructure products. The AWS Java SDK allows developers to code
        against APIs for all of Amazon's infrastructure web services (Amazon
        S3, Amazon EC2, Amazon SQS, Amazon Relational Database Service, Amazon
        AutoScaling, etc).
    </description>
    <url>https://aws.amazon.com/sdkforjava</url>
    <licenses>
        <license>
            <name>Apache License, Version 2.0</name>
            <url>https://aws.amazon.com/apache2.0</url>
            <distribution>repo</distribution>
        </license>
    </licenses>
    <developers>
        <developer>
            <id>amazonwebservices</id>
            <organization>Amazon Web Services</organization>
            <organizationUrl>https://aws.amazon.com</organizationUrl>
            <roles>
                <role>developer</role>
            </roles>
        </developer>
    </developers>

    <!-- The module section in pom.xml is auto generated. No manual changes are allowed -->
    <modules>
        <module>core</module>
        <module>services</module>
        <module>aws-sdk-java</module>
        <module>bom</module>
        <module>codegen</module>
        <module>http-client-spi</module>
        <module>http-clients</module>
        <module>codegen-maven-plugin</module>
        <module>bundle</module>
        <module>build-tools</module>
        <module>test/dynamodbdocument-v1</module>
        <module>test/dynamodbmapper-v1</module>
        <module>test/http-client-tests</module>
        <module>test/protocol-tests</module>
        <module>test/protocol-tests-core</module>
        <module>test/service-test-utils</module>
        <module>test/test-utils</module>
        <module>test/codegen-generated-classes-test</module>
        <module>utils</module>
<<<<<<< HEAD
        <module>protocols</module>
=======
        <module>codegen-lite</module>
        <module>codegen-lite-maven-plugin</module>
>>>>>>> aa98f76a
    </modules>
    <scm>
        <url>https://github.com/aws/aws-sdk-java-v2.git</url>
    </scm>
    <properties>
        <awsjavasdk.version>${project.version}</awsjavasdk.version>
        <jackson.version>2.9.6</jackson.version>
        <ion.java.version>1.2.0</ion.java.version>
        <commons.lang.version>3.4</commons.lang.version>
        <wiremock.version>2.18.0</wiremock.version>
        <slf4j.version>1.7.25</slf4j.version>
        <log4j.version>1.2.17</log4j.version>
        <commons.io.version>2.5</commons.io.version>
        <equalsverifier.version>2.3.3</equalsverifier.version>
        <netty.version>4.1.30.Final</netty.version>
        <unitils.version>3.3</unitils.version>
        <xmlunit.version>1.3</xmlunit.version>
        <project.build.sourceEncoding>UTF-8</project.build.sourceEncoding>
        <spotbugs.version>3.1.3.1</spotbugs.version>
        <netty-reactive-streams-http.version>2.0.0</netty-reactive-streams-http.version>
        <freemarker.version>2.3.24-incubating</freemarker.version>
        <javapoet.verion>1.11.1</javapoet.verion>
        <org.eclipse.jdt.version>3.10.0</org.eclipse.jdt.version>
        <org.eclipse.text.version>3.5.101</org.eclipse.text.version>
        <rxjava.version>2.1.9</rxjava.version>
        <commons-codec.verion>1.10</commons-codec.verion>

        <!-- Test dependencies -->
        <junit.version>4.12</junit.version>
        <hamcrest.version>1.3</hamcrest.version>
        <mockito.version>1.10.19</mockito.version>
        <assertj.version>3.8.0</assertj.version>
        <guava.version>26.0-jre</guava.version>
        <jimfs.version>1.1</jimfs.version>
        <commons-lang.verson>2.3</commons-lang.verson>

        <!-- build plugin dependencies-->
        <maven.surefire.version>2.21.0</maven.surefire.version>
        <maven-compiler-plugin.version>3.8.0</maven-compiler-plugin.version>
        <maven-checkstyle-plugin.version>2.17</maven-checkstyle-plugin.version>
        <maven-failsafe-plugin.version>2.19.1</maven-failsafe-plugin.version>
        <maven-jar-plugin.version>3.1.0</maven-jar-plugin.version>
        <maven-bundle-plugin.version>4.0.0</maven-bundle-plugin.version>
        <maven-javadoc-plugin.version>3.0.1</maven-javadoc-plugin.version>
        <maven-dependency-plugin.version>3.1.1</maven-dependency-plugin.version>
        <checkstyle.version>7.8.2</checkstyle.version>
        <jacoco-maven-plugin.version>0.8.1</jacoco-maven-plugin.version>
        <nexus-staging-maven-plugin.version>1.6.8</nexus-staging-maven-plugin.version>

        <!-- These properties are used by Step functions for its dependencies -->
        <json-path.version>2.4.0</json-path.version>

        <!-- These properties are used by SWF for its dependencies -->
        <spring.version>3.0.7.RELEASE</spring.version>
        <freemarker.version>2.3.9</freemarker.version>
        <aspectj.version>1.8.2</aspectj.version>

        <jre.version>1.8</jre.version>
        <httpcomponents.httpclient.version>4.5.6</httpcomponents.httpclient.version>
        <httpcomponents.httpcore.version>4.4.10</httpcomponents.httpcore.version>

        <!-- These properties are used by cucumber tests related code -->
        <unitils.version>3.3</unitils.version>

        <!-- Reactive Streams version -->
        <reactive-streams.version>1.0.2</reactive-streams.version>

        <!-- Sonar -->
        <root.offset>..</root.offset>
        <sonar.java.coveragePlugin>jacoco</sonar.java.coveragePlugin>
        <sonar.jacoco.reportPath>${basedir}/${root.offset}/target/jacoco.exec</sonar.jacoco.reportPath>

        <skip.unit.tests>${skipTests}</skip.unit.tests>
    </properties>

    <dependencyManagement>
        <dependencies>
            <dependency>
                <groupId>org.unitils</groupId>
                <artifactId>unitils-core</artifactId>
                <version>${unitils.version}</version>
            </dependency>
            <dependency>
                <groupId>xmlunit</groupId>
                <artifactId>xmlunit</artifactId>
                <version>${xmlunit.version}</version>
            </dependency>
            <dependency>
                <groupId>commons-io</groupId>
                <artifactId>commons-io</artifactId>
                <version>${commons.io.version}</version>
            </dependency>
            <dependency>
                <groupId>com.fasterxml.jackson.jr</groupId>
                <artifactId>jackson-jr-objects</artifactId>
                <version>${jackson.version}</version>
            </dependency>
            <dependency>
                <groupId>org.slf4j</groupId>
                <artifactId>slf4j-api</artifactId>
                <version>${slf4j.version}</version>
            </dependency>
            <dependency>
                <groupId>org.slf4j</groupId>
                <artifactId>slf4j-log4j12</artifactId>
                <version>${slf4j.version}</version>
            </dependency>
            <dependency>
                <groupId>com.fasterxml.jackson.core</groupId>
                <artifactId>jackson-databind</artifactId>
                <version>${jackson.version}</version>
            </dependency>
            <dependency>
                <groupId>com.fasterxml.jackson.core</groupId>
                <artifactId>jackson-core</artifactId>
                <version>${jackson.version}</version>
            </dependency>
            <dependency>
                <groupId>com.fasterxml.jackson.core</groupId>
                <artifactId>jackson-annotations</artifactId>
                <version>${jackson.version}</version>
            </dependency>
            <dependency>
                <groupId>com.fasterxml.jackson.dataformat</groupId>
                <artifactId>jackson-dataformat-cbor</artifactId>
                <version>${jackson.version}</version>
            </dependency>
            <dependency>
                <groupId>com.fasterxml.jackson.datatype</groupId>
                <artifactId>jackson-datatype-jdk8</artifactId>
                <version>${jackson.version}</version>
            </dependency>
            <dependency>
                <groupId>com.fasterxml.jackson.datatype</groupId>
                <artifactId>jackson-datatype-jsr310</artifactId>
                <version>${jackson.version}</version>
            </dependency>
            <dependency>
                <groupId>software.amazon.ion</groupId>
                <artifactId>ion-java</artifactId>
                <version>${ion.java.version}</version>
            </dependency>
            <dependency>
                <artifactId>commons-lang3</artifactId>
                <groupId>org.apache.commons</groupId>
                <version>${commons.lang.version}</version>
            </dependency>
            <dependency>
                <groupId>org.apache.httpcomponents</groupId>
                <artifactId>httpclient</artifactId>
                <version>${httpcomponents.httpclient.version}</version>
            </dependency>
            <dependency>
                <groupId>org.apache.httpcomponents</groupId>
                <artifactId>httpcore</artifactId>
                <version>${httpcomponents.httpcore.version}</version>
            </dependency>
            <dependency>
                <groupId>io.netty</groupId>
                <artifactId>netty-codec-http</artifactId>
                <version>${netty.version}</version>
            </dependency>
            <dependency>
                <groupId>io.netty</groupId>
                <artifactId>netty-codec-http2</artifactId>
                <version>${netty.version}</version>
            </dependency>
            <dependency>
                <groupId>io.netty</groupId>
                <artifactId>netty-handler</artifactId>
                <version>${netty.version}</version>
            </dependency>
            <dependency>
                <groupId>io.netty</groupId>
                <artifactId>netty-codec</artifactId>
                <version>${netty.version}</version>
            </dependency>
            <dependency>
                <groupId>io.netty</groupId>
                <artifactId>netty-transport</artifactId>
                <version>${netty.version}</version>
            </dependency>
            <dependency>
                <groupId>io.netty</groupId>
                <artifactId>netty-common</artifactId>
                <version>${netty.version}</version>
            </dependency>
            <dependency>
                <groupId>io.netty</groupId>
                <artifactId>netty-buffer</artifactId>
                <version>${netty.version}</version>
            </dependency>
            <dependency>
                <groupId>org.mockito</groupId>
                <artifactId>mockito-core</artifactId>
                <version>${mockito.version}</version>
            </dependency>
            <dependency>
                <groupId>nl.jqno.equalsverifier</groupId>
                <artifactId>equalsverifier</artifactId>
                <version>${equalsverifier.version}</version>
                <scope>test</scope>
            </dependency>
            <dependency>
                <groupId>org.assertj</groupId>
                <artifactId>assertj-core</artifactId>
                <version>${assertj.version}</version>
            </dependency>
            <dependency>
                <groupId>log4j</groupId>
                <artifactId>log4j</artifactId>
                <version>${log4j.version}</version>
            </dependency>
            <dependency>
                <groupId>com.typesafe.netty</groupId>
                <artifactId>netty-reactive-streams-http</artifactId>
                <version>${netty-reactive-streams-http.version}</version>
            </dependency>
            <dependency>
                <groupId>io.reactivex.rxjava2</groupId>
                <artifactId>rxjava</artifactId>
                <version>${rxjava.version}</version>
            </dependency>
            <dependency>
                <groupId>org.reactivestreams</groupId>
                <artifactId>reactive-streams</artifactId>
                <version>${reactive-streams.version}</version>
            </dependency>

            <!-- Test Dependencies-->
            <dependency>
                <groupId>software.amazon.awssdk</groupId>
                <artifactId>test-utils</artifactId>
                <version>${awsjavasdk.version}</version>
                <scope>test</scope>
            </dependency>
            <dependency>
                <groupId>com.github.tomakehurst</groupId>
                <artifactId>wiremock</artifactId>
                <version>${wiremock.version}</version>
                <scope>test</scope>
            </dependency>
            <dependency>
                <groupId>com.google.guava</groupId>
                <artifactId>guava</artifactId>
                <version>${guava.version}</version>
                <scope>test</scope>
            </dependency>
            <dependency>
                <groupId>junit</groupId>
                <artifactId>junit</artifactId>
                <version>${junit.version}</version>
            </dependency>
            <dependency>
                <groupId>org.hamcrest</groupId>
                <artifactId>hamcrest-all</artifactId>
                <version>${hamcrest.version}</version>
            </dependency>
            <dependency>
                <groupId>org.hamcrest</groupId>
                <artifactId>hamcrest-core</artifactId>
                <version>${hamcrest.version}</version>
            </dependency>
            <dependency>
                <groupId>org.reactivestreams</groupId>
                <artifactId>reactive-streams-tck</artifactId>
                <version>${reactive-streams.version}</version>
                <scope>test</scope>
            </dependency>
            <dependency>
                <groupId>com.google.jimfs</groupId>
                <artifactId>jimfs</artifactId>
                <version>${jimfs.version}</version>
                <scope>test</scope>
            </dependency>
        </dependencies>
    </dependencyManagement>

    <build>
        <finalName>aws-sdk-java-${project.artifactId}-${project.version}</finalName>
        <pluginManagement>
            <plugins>
                <plugin>
                    <groupId>org.apache.maven.plugins</groupId>
                    <artifactId>maven-compiler-plugin</artifactId>
                    <version>${maven-compiler-plugin.version}</version>
                    <configuration>
                        <source>${jre.version}</source>
                        <target>${jre.version}</target>
                        <encoding>UTF-8</encoding>
                        <forceJavacCompilerUse>true</forceJavacCompilerUse>
                        <compilerArgument>-proc:none</compilerArgument>
                        <fork>false</fork>
                        <compilerArgument>-proc:none</compilerArgument>
                        <excludes>
                            <exclude>software/amazon/awssdk/services/kinesis/model/SubscribeToShardEvent.java</exclude>
                            <exclude>software/amazon/awssdk/services/kinesis/KinesisAsyncClient.java</exclude>
                            <exclude>software/amazon/awssdk/services/kinesis/DefaultKinesisAsyncClient.java</exclude>
                            <exclude>software/amazon/awssdk/services/kinesis/DefaultKinesisBaseClientBuilder.java</exclude>
                            <exclude>software/amazon/awssdk/services/sms/model/InternalError.java</exclude>
                            <exclude>software/amazon/awssdk/services/kinesis/transform/SubscribeToShardResponseUnmarshaller.java</exclude>
                        </excludes>
                    </configuration>
                </plugin>

                <plugin>
                    <groupId>org.apache.maven.plugins</groupId>
                    <artifactId>maven-javadoc-plugin</artifactId>
                    <version>${maven-javadoc-plugin.version}</version>
                </plugin>

                <plugin>
                    <groupId>org.apache.maven.plugins</groupId>
                    <artifactId>maven-dependency-plugin</artifactId>
                    <version>${maven-dependency-plugin.version}</version>
                </plugin>

                <plugin>
                    <groupId>org.apache.maven.plugins</groupId>
                    <artifactId>maven-surefire-plugin</artifactId>
                    <version>${maven.surefire.version}</version>
                    <configuration>
                        <excludes>
                            <exclude>**/*CucumberTest.java</exclude>
                            <exclude>**/*IntegrationTest.java</exclude>
                            <exclude>**/*IntegrationTests.java</exclude>
                            <exclude>**/*IntegTest.java</exclude>
                            <exclude>**/*IntegrationTestCase.java</exclude>
                        </excludes>
                        <includes>
                            <include>**/Test*.java</include>
                            <include>**/*Tests.java</include>
                            <include>**/*Test.java</include>
                            <include>**/*TestCase.java</include>
                        </includes>
                        <skipTests>${skip.unit.tests}</skipTests>
                    </configuration>
                    <!-- Have to explicitly set surefire provider because reactivestreamsTCK is using TestNG-->
                    <dependencies>
                        <dependency>
                            <groupId>org.apache.maven.surefire</groupId>
                            <artifactId>surefire-junit47</artifactId>
                            <version>${maven.surefire.version}</version>
                        </dependency>
                    </dependencies>
                </plugin>
                <plugin>
                    <groupId>org.codehaus.mojo</groupId>
                    <artifactId>build-helper-maven-plugin</artifactId>
                    <version>3.0.0</version>
                    <executions>
                        <execution>
                            <id>add-integ-sources</id>
                            <phase>generate-sources</phase>
                            <goals>
                                <goal>add-test-source</goal>
                            </goals>
                            <configuration>
                                <sources>
                                    <source>${basedir}/src/it/java</source>
                                </sources>
                            </configuration>
                        </execution>
                        <execution>
                            <id>add-integ-resources</id>
                            <phase>generate-sources</phase>
                            <goals>
                                <goal>add-test-resource</goal>
                            </goals>
                            <configuration>
                                <resources>
                                    <resource>
                                        <directory>${basedir}/src/it/resources</directory>
                                    </resource>
                                </resources>
                            </configuration>
                        </execution>
                        <execution>
                            <id>add-generated-sources</id>
                            <phase>generate-sources</phase>
                            <goals>
                                <goal>add-source</goal>
                            </goals>
                            <configuration>
                                <sources>
                                    <source>${basedir}/target/generated-sources/sdk</source>
                                </sources>
                            </configuration>
                        </execution>
                    </executions>
                </plugin>
                <plugin>
                    <groupId>com.github.spotbugs</groupId>
                    <artifactId>spotbugs-maven-plugin</artifactId>
                    <version>${spotbugs.version}</version>
                    <dependencies>
                        <dependency>
                            <groupId>software.amazon.awssdk</groupId>
                            <artifactId>build-tools</artifactId>
                            <version>1.0</version>
                        </dependency>
                    </dependencies>
                    <executions>
                        <execution>
                            <id>findbugs</id>
                            <phase>process-classes</phase>
                            <goals>
                                <goal>check</goal>
                            </goals>
                        </execution>
                    </executions>
                    <configuration>
                        <failOnError>true</failOnError>
                        <fork>false</fork>
                        <spotbugsXmlOutput>true</spotbugsXmlOutput>
                        <excludeFilterFile>software/amazon/awssdk/spotbugs-suppressions.xml</excludeFilterFile>
                        <threshold>Low</threshold>
                        <effort>Max</effort>
                    </configuration>
                </plugin>
                <plugin>
                    <groupId>org.apache.maven.plugins</groupId>
                    <artifactId>maven-checkstyle-plugin</artifactId>
                    <version>${maven-checkstyle-plugin.version}</version>
                    <dependencies>
                        <dependency>
                            <groupId>com.puppycrawl.tools</groupId>
                            <artifactId>checkstyle</artifactId>
                            <version>${checkstyle.version}</version>
                        </dependency>
                        <dependency>
                            <groupId>software.amazon.awssdk</groupId>
                            <artifactId>build-tools</artifactId>
                            <version>1.0</version>
                        </dependency>
                    </dependencies>
                    <executions>
                        <execution>
                            <id>checkstyle</id>
                            <phase>validate</phase>
                            <goals>
                                <goal>check</goal>
                            </goals>
                        </execution>
                    </executions>
                    <configuration>
                        <configLocation>software/amazon/awssdk/checkstyle.xml</configLocation>
                        <suppressionsLocation>software/amazon/awssdk/checkstyle-suppressions.xml</suppressionsLocation>
                        <consoleOutput>true</consoleOutput>
                        <failsOnError>true</failsOnError>
                        <logViolationsToConsole>true</logViolationsToConsole>
                        <failOnViolation>true</failOnViolation>
                    </configuration>
                </plugin>
                <plugin>
                    <groupId>org.apache.maven.plugins</groupId>
                    <artifactId>maven-jar-plugin</artifactId>
                    <version>${maven-jar-plugin.version}</version>
                </plugin>
                <plugin>
                    <groupId>org.apache.felix</groupId>
                    <artifactId>maven-bundle-plugin</artifactId>
                    <version>${maven-bundle-plugin.version}</version>
                </plugin>
            </plugins>
        </pluginManagement>

        <plugins>
            <plugin>
                <groupId>org.apache.maven.plugins</groupId>
                <artifactId>maven-dependency-plugin</artifactId>
                <executions>
                    <execution>
                        <goals>
                            <goal>analyze-only</goal>
                        </goals>
                    </execution>
                </executions>
                <configuration>
                    <failOnWarning>true</failOnWarning>
                    <ignoreNonCompile>true</ignoreNonCompile>
                    <ignoredUsedUndeclaredDependencies>
                        <!--Ignore used undeclared test dependencies -->
                        <ignoredUsedUndeclaredDependency>junit:*:*</ignoredUsedUndeclaredDependency>
                        <ignoredUsedUndeclaredDependency>software.amazon.awssdk:test-utils</ignoredUsedUndeclaredDependency>
                        <ignoredUsedUndeclaredDependency>org.hamcrest:*</ignoredUsedUndeclaredDependency>
                        <ignoredUsedUndeclaredDependency>org.testng:testng</ignoredUsedUndeclaredDependency>
                        <ignoredUsedUndeclaredDependency>org.mockito:*</ignoredUsedUndeclaredDependency>

                        <!-- TODO: fix this once we start to generate pom.xml for individual services -->
                        <ignoredUsedUndeclaredDependency>org.reactivestreams:reactive-streams</ignoredUsedUndeclaredDependency>
                        <ignoredUsedUndeclaredDependency>com.fasterxml.jackson.core:*</ignoredUsedUndeclaredDependency>
                        <ignoredUsedUndeclaredDependency>org.slf4j:slf4j-api</ignoredUsedUndeclaredDependency>
                    </ignoredUsedUndeclaredDependencies>
                </configuration>
            </plugin>

            <plugin>
                <groupId>org.apache.maven.plugins</groupId>
                <artifactId>maven-checkstyle-plugin</artifactId>
            </plugin>

            <plugin>
                <groupId>org.jacoco</groupId>
                <artifactId>jacoco-maven-plugin</artifactId>
                <version>${jacoco-maven-plugin.version}</version>
                <configuration>
                    <destFile>${sonar.jacoco.reportPath}</destFile>
                    <append>true</append>
                </configuration>
                <executions>
                    <execution>
                        <id>jacoco-initialize</id>
                        <goals>
                            <goal>prepare-agent</goal>
                        </goals>
                    </execution>
                    <execution>
                        <id>jacoco-site</id>
                        <phase>package</phase>
                        <goals>
                            <goal>report</goal>
                        </goals>
                    </execution>
                </executions>
            </plugin>

            <plugin>
                <groupId>com.github.spotbugs</groupId>
                <artifactId>spotbugs-maven-plugin</artifactId>
            </plugin>

        </plugins>
    </build>

    <profiles>
        <profile>
            <id>publishing</id>
            <build>
                <plugins>
                    <plugin>
                        <groupId>org.apache.maven.plugins</groupId>
                        <artifactId>maven-gpg-plugin</artifactId>
                        <executions>
                            <execution>
                                <id>sign-artifacts</id>
                                <phase>verify</phase>
                                <goals>
                                    <goal>sign</goal>
                                </goals>
                            </execution>
                        </executions>
                    </plugin>
                    <plugin>
                        <groupId>org.sonatype.plugins</groupId>
                        <artifactId>nexus-staging-maven-plugin</artifactId>
                        <version>${nexus-staging-maven-plugin.version}</version>
                        <extensions>true</extensions>
                        <configuration>
                            <serverId>sonatype-nexus-staging</serverId>
                            <nexusUrl>https://oss.sonatype.org</nexusUrl>
                        </configuration>
                    </plugin>
                </plugins>
            </build>
        </profile>

        <profile>
            <id>disable-java8-doclint</id>
            <activation>
                <jdk>[1.8,)</jdk>
            </activation>
            <properties>
                <additionalparam>-Xdoclint:none</additionalparam>
            </properties>
        </profile>

        <profile>
            <id>quick</id>
            <properties>
                <checkstyle.skip>true</checkstyle.skip>
                <spotbugs.skip>true</spotbugs.skip>
                <skip.unit.tests>true</skip.unit.tests>
                <mdep.analyze.skip>true</mdep.analyze.skip>
            </properties>
        </profile>

        <profile>
            <id>integration-tests</id>
            <activation>
                <property>
                    <name>doRelease</name>
                </property>
            </activation>
            <properties>
                <checkstyle.skip>true</checkstyle.skip>
                <findbugs.skip>true</findbugs.skip>
                <skip.unit.tests>true</skip.unit.tests>
                <mdep.analyze.skip>true</mdep.analyze.skip>
            </properties>
            <build>
                <plugins>
                    <plugin>
                        <groupId>org.apache.maven.plugins</groupId>
                        <artifactId>maven-failsafe-plugin</artifactId>
                        <version>${maven-failsafe-plugin.version}</version>
                        <executions>
                            <execution>
                                <phase>integration-test</phase>
                                <goals>
                                    <goal>integration-test</goal>
                                    <goal>verify</goal>
                                </goals>
                                <configuration>
                                    <includes>
                                        <include>**/*IntegrationTest.java</include>
                                        <include>**/*IntegTest.java</include>
                                        <include>**/RunCucumberTest.java</include>
                                    </includes>
                                    <trimStackTrace>false</trimStackTrace>
                                    <rerunFailingTestsCount>2</rerunFailingTestsCount>
                                </configuration>
                            </execution>
                        </executions>
                    </plugin>
                </plugins>
            </build>
        </profile>

        <profile>
            <id>public-javadoc</id>
            <build>
                <plugins>
                    <plugin>
                        <groupId>org.apache.maven.plugins</groupId>
                        <artifactId>maven-javadoc-plugin</artifactId>
                        <configuration>
                            <minmemory>128m</minmemory>
                            <maxmemory>4g</maxmemory>
                            <includeDependencySources>false</includeDependencySources>
                            <show>public</show>
                            <author>false</author>
                            <version>true</version>
                            <use>false</use>
                            <notree>true</notree>
                            <nodeprecatedlist>true</nodeprecatedlist>
                            <windowtitle>AWS SDK for Java - ${project.version}</windowtitle>
                            <encoding>UTF-8</encoding>
                            <docencoding>UTF-8</docencoding>
                            <doctitle>AWS SDK for Java API Reference - ${project.version}</doctitle>
                            <packagesheader>AWS SDK for Java</packagesheader>
                            <excludePackageNames>:*.codegen:software.amazon.awssdk.services.protocol*</excludePackageNames>
                            <groups>
                                <group>
                                    <title>Greengrass</title>
                                    <packages>software.amazon.awssdk.services.greengrass*</packages>
                                </group>
                                <group>
                                    <title>Athena</title>
                                    <packages>software.amazon.awssdk.services.athena*</packages>
                                </group>
                                <group>
                                    <title>Marketplace Entitlement</title>
                                    <packages>software.amazon.awssdk.services.marketplaceentitlement*</packages>
                                </group>
                                <group>
                                    <title>CodeStar</title>
                                    <packages>software.amazon.awssdk.services.codestar*</packages>
                                </group>
                                <group>
                                    <title>Lex Model Building</title>
                                    <packages>software.amazon.awssdk.services.lexmodelbuilding*</packages>
                                </group>
                                <group>
                                    <title>Resource Groups Tagging API</title>
                                    <packages>software.amazon.awssdk.services.resourcegroupstaggingapi*</packages>
                                </group>
                                <group>
                                    <title>S3</title>
                                    <packages>software.amazon.awssdk.services.s3*</packages>
                                </group>
                                <group>
                                    <title>Glacier</title>
                                    <packages>software.amazon.awssdk.services.glacier*</packages>
                                </group>
                                <group>
                                    <title>DynamoDB</title>
                                    <packages>software.amazon.awssdk.services.dynamo*</packages>
                                </group>
                                <group>
                                    <title>EC2</title>
                                    <packages>software.amazon.awssdk.services.ec2*</packages>
                                </group>
                                <group>
                                    <title>SQS</title>
                                    <packages>software.amazon.awssdk.services.sqs*</packages>
                                </group>
                                <group>
                                    <title>SNS</title>
                                    <packages>software.amazon.awssdk.services.sns*</packages>
                                </group>
                                <group>
                                    <title>Relational Database Service</title>
                                    <packages>software.amazon.awssdk.services.rds*</packages>
                                </group>
                                <group>
                                    <title>Route 53</title>
                                    <packages>software.amazon.awssdk.services.route53*</packages>
                                </group>
                                <group>
                                    <title>Simple Workflow Service</title>
                                    <!-- TODO: Unify Packages -->
                                    <packages>software.amazon.awssdk.services.swf*:software.amazon.awssdk.services.simpleworkflow*</packages>
                                </group>
                                <group>
                                    <title>Elastic MapReduce</title>
                                    <packages>software.amazon.awssdk.services.emr*</packages>
                                </group>
                                <group>
                                    <title>Simple Email Service</title>
                                    <!-- TODO: Unify Packages -->
                                    <packages>software.amazon.awssdk.services.ses*:software.amazon.awssdk.services.simpleemail*</packages>
                                </group>
                                <group>
                                    <title>Elastic Load Balancing</title>
                                    <packages>software.amazon.awssdk.services.elasticloadbalancing*</packages>
                                </group>
                                <group>
                                    <title>CloudSearch</title>
                                    <packages>software.amazon.awssdk.services.cloudsearch*</packages>
                                </group>
                                <group>
                                    <title>CloudWatch</title>
                                    <packages>software.amazon.awssdk.services.cloudwatch*</packages>
                                </group>
                                <group>
                                    <title>CloudWatch Logs</title>
                                    <packages>software.amazon.awssdk.services.logs*</packages>
                                </group>
                                <group>
                                    <title>CloudWatch Events</title>
                                    <packages>software.amazon.awssdk.services.cloudwatchevents*</packages>
                                </group>
                                <group>
                                    <title>CloudFront</title>
                                    <packages>software.amazon.awssdk.services.cloudfront*</packages>
                                </group>
                                <group>
                                    <title>CloudDirectory</title>
                                    <packages>software.amazon.awssdk.services.clouddirectory*</packages>
                                </group>
                                <group>
                                    <title>Cognito</title>
                                    <packages>software.amazon.awssdk.services.cognito*</packages>
                                </group>
                                <group>
                                    <title>AutoScaling</title>
                                    <packages>software.amazon.awssdk.services.autoscaling*</packages>
                                </group>
                                <group>
                                    <title>Kinesis</title>
                                    <packages>software.amazon.awssdk.services.kinesis*:software.amazon.awssdk.services.firehose*</packages>
                                </group>
                                <group>
                                    <title>Redshift</title>
                                    <packages>software.amazon.awssdk.services.redshift*</packages>
                                </group>
                                <group>
                                    <title>ElastiCache</title>
                                    <packages>software.amazon.awssdk.services.elasticache*</packages>
                                </group>
                                <group>
                                    <title>Elastic Transcoder</title>
                                    <packages>software.amazon.awssdk.services.elastictranscoder*</packages>
                                </group>
                                <group>
                                    <title>OpsWorks</title>
                                    <packages>software.amazon.awssdk.services.opsworks*</packages>
                                </group>
                                <group>
                                    <title>CloudFormation</title>
                                    <packages>software.amazon.awssdk.services.cloudformation*</packages>
                                </group>
                                <group>
                                    <title>Data Pipeline</title>
                                    <packages>software.amazon.awssdk.services.datapipeline*</packages>
                                </group>
                                <group>
                                    <title>Direct Connect</title>
                                    <packages>software.amazon.awssdk.services.directconnect*</packages>
                                </group>
                                <group>
                                    <title>Elastic Beanstalk</title>
                                    <packages>software.amazon.awssdk.services.elasticbeanstalk*</packages>
                                </group>
                                <group>
                                    <title>Identity and Access Management</title>
                                    <packages>software.amazon.awssdk.services.iam*</packages>
                                </group>
                                <group>
                                    <title>ImportExport</title>
                                    <packages>software.amazon.awssdk.services.importexport*</packages>
                                </group>
                                <group>
                                    <title>Security Token Service</title>
                                    <packages>software.amazon.awssdk.services.sts*</packages>
                                </group>
                                <group>
                                    <title>Storage Gateway Service</title>
                                    <packages>software.amazon.awssdk.services.storagegateway*</packages>
                                </group>
                                <group>
                                    <title>Support</title>
                                    <packages>software.amazon.awssdk.services.support*</packages>
                                </group>
                                <group>
                                    <title>CloudTrail</title>
                                    <packages>software.amazon.awssdk.services.cloudtrail*</packages>
                                </group>
                                <group>
                                    <title>Config</title>
                                    <packages>software.amazon.awssdk.services.config*</packages>
                                </group>
                                <group>
                                    <title>Certificate Manager</title>
                                    <packages>software.amazon.awssdk.services.acm*</packages>
                                </group>
                                <group>
                                    <title>Key Management</title>
                                    <packages>software.amazon.awssdk.services.kms*</packages>
                                </group>
                                <group>
                                    <title>CodeDeploy</title>
                                    <packages>software.amazon.awssdk.services.codedeploy*</packages>
                                </group>
                                <group>
                                    <title>Lambda</title>
                                    <packages>software.amazon.awssdk.services.lambda*</packages>
                                </group>
                                <group>
                                    <title>EC2 Container Service</title>
                                    <packages>software.amazon.awssdk.services.ecs*</packages>
                                </group>
                                <group>
                                    <title>CloudHSM</title>
                                    <packages>software.amazon.awssdk.services.cloudhsm*</packages>
                                </group>
                                <group>
                                    <title>Simple Systems Management Service</title>
                                    <packages>software.amazon.awssdk.services.ssm*</packages>
                                </group>
                                <group>
                                    <title>WorkSpaces</title>
                                    <packages>software.amazon.awssdk.services.workspaces*</packages>
                                </group>
                                <group>
                                    <title>Machine Learning</title>
                                    <packages>software.amazon.awssdk.services.machinelearning*</packages>
                                </group>
                                <group>
                                    <title>Directory Service</title>
                                    <packages>software.amazon.awssdk.services.directory*</packages>
                                </group>
                                <group>
                                    <title>Elastic File System</title>
                                    <packages>software.amazon.awssdk.services.efs*</packages>
                                </group>
                                <group>
                                    <title>CodePipeline</title>
                                    <packages>software.amazon.awssdk.services.codepipeline*</packages>
                                </group>
                                <group>
                                    <title>CodeCommit</title>
                                    <packages>software.amazon.awssdk.services.codecommit*</packages>
                                </group>
                                <group>
                                    <title>Device Farm</title>
                                    <packages>software.amazon.awssdk.services.devicefarm*</packages>
                                </group>
                                <group>
                                    <title>Elasticsearch Service</title>
                                    <packages>software.amazon.awssdk.services.elasticsearch*</packages>
                                </group>
                                <group>
                                    <title>Marketplace Commerce Analytics</title>
                                    <packages>software.amazon.awssdk.services.marketplacecommerceanalytics*</packages>
                                </group>
                                <group>
                                    <title>WAF</title>
                                    <packages>software.amazon.awssdk.services.waf*</packages>
                                </group>
                                <group>
                                    <title>Inspector Service</title>
                                    <packages>software.amazon.awssdk.services.inspector*</packages>
                                </group>
                                <group>
                                    <title>IoT</title>
                                    <packages>software.amazon.awssdk.services.iot*</packages>
                                </group>
                                <group>
                                    <title>API Gateway</title>
                                    <packages>software.amazon.awssdk.services.apigateway*</packages>
                                </group>
                                <group>
                                    <title>EC2 Container Registry</title>
                                    <packages>software.amazon.awssdk.services.ecr*</packages>
                                </group>
                                <group>
                                    <title>GameLift</title>
                                    <packages>software.amazon.awssdk.services.gamelift*</packages>
                                </group>
                                <group>
                                    <title>Database Migration Service</title>
                                    <packages>software.amazon.awssdk.services.databasemigration*</packages>
                                </group>
                                <group>
                                    <title>Marketplace Metering Service</title>
                                    <packages>software.amazon.awssdk.services.marketplacemetering*</packages>
                                </group>
                                <group>
                                    <title>Cognito Identity Provider</title>
                                    <packages>software.amazon.awssdk.services.cognitoidp*</packages>
                                </group>
                                <group>
                                    <title>Application Discovery Service</title>
                                    <packages>software.amazon.awssdk.services.applicationdiscovery*</packages>
                                </group>
                                <group>
                                    <title>Application Auto Scaling</title>
                                    <packages>software.amazon.awssdk.services.applicationautoscaling*</packages>
                                </group>
                                <group>
                                    <title>Snowball</title>
                                    <packages>software.amazon.awssdk.services.snowball*</packages>
                                </group>
                                <group>
                                    <title>Service Catalog</title>
                                    <packages>software.amazon.awssdk.services.servicecatalog*</packages>
                                </group>
                                <group>
                                    <title>Budgets</title>
                                    <packages>software.amazon.awssdk.services.budgets*</packages>
                                </group>
                                <group>
                                    <title>Server Migration</title>
                                    <packages>software.amazon.awssdk.services.sms*</packages>
                                </group>
                                <group>
                                    <title>Rekognition</title>
                                    <packages>software.amazon.awssdk.services.rekognition*</packages>
                                </group>
                                <group>
                                    <title>Polly</title>
                                    <packages>software.amazon.awssdk.services.polly*</packages>
                                </group>
                                <group>
                                    <title>Lightsail</title>
                                    <packages>software.amazon.awssdk.services.lightsail*</packages>
                                </group>
                                <group>
                                    <title>AppStream</title>
                                    <packages>software.amazon.awssdk.services.appstream*</packages>
                                </group>
                                <group>
                                    <title>X-Ray</title>
                                    <packages>software.amazon.awssdk.services.xray*</packages>
                                </group>
                                <group>
                                    <title>OpsWorks for Chef Automate</title>
                                    <packages>software.amazon.awssdk.services.opsworkscm*</packages>
                                </group>
                                <group>
                                    <title>Pinpoint</title>
                                    <packages>software.amazon.awssdk.services.pinpoint*</packages>
                                </group>
                                <group>
                                    <title>Step Functions</title>
                                    <!-- TODO: Unify Packages -->
                                    <packages>software.amazon.awssdk.services.sfn*:software.amazon.awssdk.services.stepfunctions*</packages>
                                </group>
                                <group>
                                    <title>Shield</title>
                                    <packages>software.amazon.awssdk.services.shield*</packages>
                                </group>
                                <group>
                                    <title>Health APIs and Notifications</title>
                                    <packages>software.amazon.awssdk.services.health*</packages>
                                </group>
                                <group>
                                    <title>Cost and Usage Report</title>
                                    <packages>software.amazon.awssdk.services.costandusagereport*</packages>
                                </group>
                                <group>
                                    <title>Code Build</title>
                                    <packages>software.amazon.awssdk.services.codebuild*</packages>
                                </group>
                                <group>
                                    <title>Batch</title>
                                    <packages>software.amazon.awssdk.services.batch*</packages>
                                </group>
                                <group>
                                    <title>Lex Runtime</title>
                                    <packages>software.amazon.awssdk.services.lexruntime*</packages>
                                </group>
                                <group>
                                    <title>Lex Model Building</title>
                                    <packages>software.amazon.awssdk.services.lexmodelbuilding*</packages>
                                </group>
                                <group>
                                    <title>Mechanical Turk Requester</title>
                                    <packages>software.amazon.awssdk.services.mechanicalturkrequester*</packages>
                                </group>
                                <group>
                                    <title>Organizations</title>
                                    <packages>software.amazon.awssdk.services.organizations*</packages>
                                </group>
                                <group>
                                    <title>WorkDocs</title>
                                    <packages>software.amazon.awssdk.services.workdocs*</packages>
                                </group>
                                <group>
                                    <title>Common</title>
                                    <packages>software.amazon.awssdk*</packages>
                                </group>
                            </groups>
                            <bottom><![CDATA[Copyright &#169; 2017 Amazon Web Services, Inc. All Rights Reserved.]]></bottom>
                        </configuration>
                    </plugin>
                </plugins>
            </build>
        </profile>
    </profiles>
</project><|MERGE_RESOLUTION|>--- conflicted
+++ resolved
@@ -70,12 +70,9 @@
         <module>test/test-utils</module>
         <module>test/codegen-generated-classes-test</module>
         <module>utils</module>
-<<<<<<< HEAD
         <module>protocols</module>
-=======
         <module>codegen-lite</module>
         <module>codegen-lite-maven-plugin</module>
->>>>>>> aa98f76a
     </modules>
     <scm>
         <url>https://github.com/aws/aws-sdk-java-v2.git</url>
