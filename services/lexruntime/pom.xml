<?xml version="1.0"?>
<!--
  ~ Copyright 2010-2018 Amazon.com, Inc. or its affiliates. All Rights Reserved.
  ~
  ~ Licensed under the Apache License, Version 2.0 (the "License").
  ~ You may not use this file except in compliance with the License.
  ~ A copy of the License is located at
  ~
  ~  http://aws.amazon.com/apache2.0
  ~
  ~ or in the "license" file accompanying this file. This file is distributed
  ~ on an "AS IS" BASIS, WITHOUT WARRANTIES OR CONDITIONS OF ANY KIND, either
  ~ express or implied. See the License for the specific language governing
  ~ permissions and limitations under the License.
  -->

<project xsi:schemaLocation="http://maven.apache.org/POM/4.0.0 http://maven.apache.org/xsd/maven-4.0.0.xsd"
         xmlns="http://maven.apache.org/POM/4.0.0"
         xmlns:xsi="http://www.w3.org/2001/XMLSchema-instance">
<<<<<<< HEAD
  <modelVersion>4.0.0</modelVersion>
  <parent>
    <groupId>software.amazon.awssdk</groupId>
    <artifactId>services</artifactId>
    <version>2.0.0-preview-12</version>
  </parent>
  <artifactId>lexruntime</artifactId>
  <name>AWS Java SDK :: Services :: Amazon Lex Runtime</name>
  <description>The AWS Java SDK for Amazon Lex Runtime module holds the client classes that are used for
    communicating with Amazon Lex Runtime Service
  </description>
  <url>https://aws.amazon.com/sdkforjava</url>
=======
    <modelVersion>4.0.0</modelVersion>
    <parent>
        <groupId>software.amazon.awssdk</groupId>
        <artifactId>services</artifactId>
        <version>2.0.0-preview-13-SNAPSHOT</version>
    </parent>
    <artifactId>lexruntime</artifactId>
    <name>AWS Java SDK :: Services :: Amazon Lex Runtime</name>
    <description>The AWS Java SDK for Amazon Lex Runtime module holds the client classes that are used for
        communicating with Amazon Lex Runtime Service
    </description>
    <url>https://aws.amazon.com/sdkforjava</url>
    <build>
        <plugins>
            <plugin>
                <groupId>org.apache.maven.plugins</groupId>
                <artifactId>maven-jar-plugin</artifactId>
                <configuration>
                    <archive>
                        <manifestEntries>
                            <Automatic-Module-Name>software.amazon.awssdk.services.lexruntime</Automatic-Module-Name>
                        </manifestEntries>
                    </archive>
                </configuration>
            </plugin>
        </plugins>
    </build>

    <dependencies>
        <dependency>
            <groupId>software.amazon.awssdk</groupId>
            <artifactId>aws-json-protocol</artifactId>
            <version>${awsjavasdk.version}</version>
        </dependency>
        <dependency>
            <groupId>software.amazon.awssdk</groupId>
            <artifactId>protocol-core</artifactId>
            <version>${awsjavasdk.version}</version>
        </dependency>
    </dependencies>
>>>>>>> 69e57a64
</project><|MERGE_RESOLUTION|>--- conflicted
+++ resolved
@@ -17,20 +17,6 @@
 <project xsi:schemaLocation="http://maven.apache.org/POM/4.0.0 http://maven.apache.org/xsd/maven-4.0.0.xsd"
          xmlns="http://maven.apache.org/POM/4.0.0"
          xmlns:xsi="http://www.w3.org/2001/XMLSchema-instance">
-<<<<<<< HEAD
-  <modelVersion>4.0.0</modelVersion>
-  <parent>
-    <groupId>software.amazon.awssdk</groupId>
-    <artifactId>services</artifactId>
-    <version>2.0.0-preview-12</version>
-  </parent>
-  <artifactId>lexruntime</artifactId>
-  <name>AWS Java SDK :: Services :: Amazon Lex Runtime</name>
-  <description>The AWS Java SDK for Amazon Lex Runtime module holds the client classes that are used for
-    communicating with Amazon Lex Runtime Service
-  </description>
-  <url>https://aws.amazon.com/sdkforjava</url>
-=======
     <modelVersion>4.0.0</modelVersion>
     <parent>
         <groupId>software.amazon.awssdk</groupId>
@@ -71,5 +57,4 @@
             <version>${awsjavasdk.version}</version>
         </dependency>
     </dependencies>
->>>>>>> 69e57a64
 </project>