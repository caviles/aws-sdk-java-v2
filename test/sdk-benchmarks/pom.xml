<!--
  ~ Copyright Amazon.com, Inc. or its affiliates. All Rights Reserved.
  ~
  ~ Licensed under the Apache License, Version 2.0 (the "License").
  ~ You may not use this file except in compliance with the License.
  ~ A copy of the License is located at
  ~
  ~  http://aws.amazon.com/apache2.0
  ~
  ~ or in the "license" file accompanying this file. This file is distributed
  ~ on an "AS IS" BASIS, WITHOUT WARRANTIES OR CONDITIONS OF ANY KIND, either
  ~ express or implied. See the License for the specific language governing
  ~ permissions and limitations under the License.
  -->

<project xmlns="http://maven.apache.org/POM/4.0.0" xmlns:xsi="http://www.w3.org/2001/XMLSchema-instance"
         xsi:schemaLocation="http://maven.apache.org/POM/4.0.0 http://maven.apache.org/xsd/maven-4.0.0.xsd">
    <modelVersion>4.0.0</modelVersion>
    <parent>
        <groupId>software.amazon.awssdk</groupId>
        <artifactId>aws-sdk-java-pom</artifactId>
        <version>2.13.26-SNAPSHOT</version>
        <relativePath>../../pom.xml</relativePath>
    </parent>

    <artifactId>sdk-benchmarks</artifactId>
    <packaging>jar</packaging>

    <name>AWS Java SDK :: Test :: SDK Benchmarks</name>
    <description>Contains JMH benchmark code for the SDK</description>

    <properties>
        <project.build.sourceEncoding>UTF-8</project.build.sourceEncoding>

        <!--
            JMH version to use with this project.
          -->
        <jmh.version>1.21</jmh.version>

        <!--
            Java source/target to use for compilation.
          -->
        <javac.target>1.8</javac.target>

        <!--
            Name of the benchmark Uber-JAR to generate.
          -->
        <uberjar.name>benchmarks</uberjar.name>

        <sdk-v1.version>1.11.404</sdk-v1.version>
        <jackson.version>2.9.6</jackson.version>
        <exec-maven-plugin.version>1.6.0</exec-maven-plugin.version>
    </properties>

    <dependencies>
        <dependency>
            <groupId>org.openjdk.jmh</groupId>
            <artifactId>jmh-core</artifactId>
            <version>${jmh.version}</version>
        </dependency>
        <dependency>
            <groupId>org.openjdk.jmh</groupId>
            <artifactId>jmh-generator-annprocess</artifactId>
            <version>${jmh.version}</version>
            <scope>provided</scope>
        </dependency>

        <dependency>
            <groupId>com.amazonaws</groupId>
            <artifactId>aws-java-sdk-core</artifactId>
            <version>${sdk-v1.version}</version>
        </dependency>

        <dependency>
            <groupId>com.amazonaws</groupId>
            <artifactId>aws-java-sdk-dynamodb</artifactId>
            <version>${sdk-v1.version}</version>
        </dependency>

        <dependency>
            <groupId>software.amazon.awssdk</groupId>
            <artifactId>dynamodb</artifactId>
            <version>${awsjavasdk.version}</version>
        </dependency>

        <dependency>
            <groupId>com.amazonaws</groupId>
            <artifactId>aws-java-sdk-ec2</artifactId>
            <version>${sdk-v1.version}</version>
        </dependency>

        <dependency>
            <groupId>software.amazon.awssdk</groupId>
            <artifactId>ec2</artifactId>
            <version>${awsjavasdk.version}</version>
        </dependency>

        <dependency>
            <groupId>software.amazon.awssdk</groupId>
            <artifactId>aws-query-protocol</artifactId>
            <version>${awsjavasdk.version}</version>
        </dependency>

        <dependency>
            <groupId>software.amazon.awssdk</groupId>
            <artifactId>aws-json-protocol</artifactId>
            <version>${awsjavasdk.version}</version>
        </dependency>

        <dependency>
            <groupId>software.amazon.awssdk</groupId>
            <artifactId>protocol-core</artifactId>
            <version>${awsjavasdk.version}</version>
        </dependency>

        <dependency>
            <groupId>software.amazon.awssdk</groupId>
            <artifactId>sdk-core</artifactId>
            <version>${awsjavasdk.version}</version>
        </dependency>

        <dependency>
            <groupId>software.amazon.awssdk</groupId>
            <artifactId>http-client-spi</artifactId>
            <version>${awsjavasdk.version}</version>
        </dependency>
        <dependency>
            <groupId>software.amazon.awssdk</groupId>
            <artifactId>url-connection-client</artifactId>
            <version>${awsjavasdk.version}</version>
        </dependency>
        <dependency>
            <groupId>software.amazon.awssdk</groupId>
            <artifactId>netty-nio-client</artifactId>
            <version>${awsjavasdk.version}</version>
        </dependency>
        <dependency>
            <groupId>software.amazon.awssdk</groupId>
            <artifactId>dynamodb-enhanced</artifactId>
            <version>${awsjavasdk.version}</version>
        </dependency>
        <dependency>
            <groupId>com.amazonaws</groupId>
            <artifactId>aws-java-sdk-dynamodb</artifactId>
            <version>1.11.748</version>
        </dependency>
        <dependency>
            <groupId>io.netty</groupId>
            <artifactId>netty-tcnative-boringssl-static</artifactId>
            <scope>compile</scope>
        </dependency>
        <dependency>
            <groupId>software.amazon.awssdk</groupId>
            <artifactId>regions</artifactId>
            <version>${awsjavasdk.version}</version>
        </dependency>
        <dependency>
            <groupId>software.amazon.awssdk</groupId>
            <artifactId>auth</artifactId>
            <version>${awsjavasdk.version}</version>
        </dependency>
        <dependency>
            <groupId>software.amazon.awssdk</groupId>
            <artifactId>apache-client</artifactId>
            <version>${awsjavasdk.version}</version>
        </dependency>
        <dependency>
            <groupId>software.amazon.awssdk</groupId>
            <artifactId>protocol-tests</artifactId>
            <version>${awsjavasdk.version}</version>
            <scope>compile</scope>
        </dependency>
        <dependency>
            <groupId>org.slf4j</groupId>
            <artifactId>slf4j-log4j12</artifactId>
            <scope>compile</scope>
        </dependency>
        <dependency>
            <groupId>log4j</groupId>
            <artifactId>log4j</artifactId>
            <scope>compile</scope>
        </dependency>
        <dependency>
            <groupId>org.eclipse.jetty</groupId>
            <artifactId>jetty-servlet</artifactId>
        </dependency>
        <dependency>
            <groupId>org.eclipse.jetty</groupId>
            <artifactId>jetty-server</artifactId>
        </dependency>
        <dependency>
            <groupId>org.eclipse.jetty.http2</groupId>
            <artifactId>http2-server</artifactId>
        </dependency>
        <dependency>
            <groupId>org.eclipse.jetty</groupId>
            <artifactId>jetty-alpn-java-server</artifactId>
        </dependency>
         <dependency>
             <groupId>org.eclipse.jetty.http2</groupId>
             <artifactId>http2-hpack</artifactId>
         </dependency>
        <dependency>
            <groupId>software.amazon.awssdk.crt</groupId>
            <artifactId>aws-crt</artifactId>
<<<<<<< HEAD
            <version>0.3.17</version>
=======
            <version>0.5.5</version>
>>>>>>> 57d37378
            <scope>compile</scope>
        </dependency>
        <dependency>
            <groupId>software.amazon.awssdk</groupId>
            <artifactId>aws-crt-client</artifactId>
            <version>${awsjavasdk.version}</version>
            <scope>compile</scope>
        </dependency>
    </dependencies>

    <dependencyManagement>
        <dependencies>
            <dependency>
                <groupId>com.fasterxml.jackson.core</groupId>
                <artifactId>jackson-databind</artifactId>
                <version>${jackson.version}</version>
            </dependency>
            <dependency>
                <groupId>com.fasterxml.jackson.core</groupId>
                <artifactId>jackson-core</artifactId>
                <version>${jackson.version}</version>
            </dependency>
            <dependency>
                <groupId>com.fasterxml.jackson.core</groupId>
                <artifactId>jackson-annotations</artifactId>
                <version>2.9.0</version>
            </dependency>
            <dependency>
                <groupId>software.amazon.awssdk</groupId>
                <artifactId>bom-internal</artifactId>
                <version>${awsjavasdk.version}</version>
                <type>pom</type>
                <scope>import</scope>
            </dependency>
            <dependency>
                <groupId>org.eclipse.jetty</groupId>
                <artifactId>jetty-bom</artifactId>
                <version>9.4.15.v20190215</version>
                <type>pom</type>
                <scope>import</scope>
            </dependency>
        </dependencies>
    </dependencyManagement>

    <build>
        <resources>
            <resource>
                <directory>src/main/resources</directory>
            </resource>
        </resources>
        <pluginManagement>
            <plugins>
                <plugin>
                    <groupId>org.apache.maven.plugins</groupId>
                    <artifactId>maven-compiler-plugin</artifactId>
                    <version>3.1</version>
                    <!-- Override the configuration in the parent-->
                    <configuration combine.self="override">
                        <compilerVersion>${javac.target}</compilerVersion>
                        <source>${javac.target}</source>
                        <target>${javac.target}</target>
                    </configuration>
                    <executions>
                        <execution>
                            <id>compile</id>
                            <phase>none</phase>
                        </execution>
                    </executions>
                    <inherited>false</inherited>
                </plugin>
                <plugin>
                    <artifactId>maven-clean-plugin</artifactId>
                    <version>2.5</version>
                </plugin>
                <plugin>
                    <artifactId>maven-deploy-plugin</artifactId>
                    <version>2.8.1</version>
                </plugin>
                <plugin>
                    <artifactId>maven-install-plugin</artifactId>
                    <version>2.5.1</version>
                </plugin>
                <plugin>
                    <artifactId>maven-jar-plugin</artifactId>
                    <version>2.4</version>
                </plugin>
                <plugin>
                    <artifactId>maven-javadoc-plugin</artifactId>
                    <version>2.9.1</version>
                </plugin>
                <plugin>
                    <artifactId>maven-resources-plugin</artifactId>
                    <version>2.6</version>
                </plugin>
                <plugin>
                    <artifactId>maven-site-plugin</artifactId>
                    <version>3.3</version>
                </plugin>
                <plugin>
                    <artifactId>maven-source-plugin</artifactId>
                    <version>2.2.1</version>
                </plugin>
                <plugin>
                    <artifactId>maven-surefire-plugin</artifactId>
                    <version>2.17</version>
                </plugin>
            </plugins>
        </pluginManagement>
        <plugins>
            <plugin>
                <groupId>org.apache.maven.plugins</groupId>
                <artifactId>maven-compiler-plugin</artifactId>
            </plugin>
            <plugin>
                <groupId>org.apache.maven.plugins</groupId>
                <artifactId>maven-shade-plugin</artifactId>
                <version>2.2</version>
                <executions>
                    <execution>
                        <phase>package</phase>
                        <goals>
                            <goal>shade</goal>
                        </goals>
                        <configuration>
                            <finalName>${uberjar.name}</finalName>
                            <createDependencyReducedPom>false</createDependencyReducedPom>
                            <artifactSet>
                            <includes>
                                <include>*:*</include>
                            </includes>
                            </artifactSet>
                            <transformers>
                                <transformer
                                        implementation="org.apache.maven.plugins.shade.resource.ManifestResourceTransformer">
                                    <manifestEntries>
                                        <Main-Class>org.openjdk.jmh.Main</Main-Class>
                                    </manifestEntries>
                                </transformer>
                                <!-- This is important to run h2 server -->
                                <!-- https://github.com/jetty-project/embedded-jetty-live-war/blob/master/theserver/pom.xml -->
                                <transformer implementation="org.apache.maven.plugins.shade.resource.ServicesResourceTransformer"/>
                            </transformers>
                            <filters>
                                <filter>
                                    <!--
                                        Shading signed JARs will fail without this.
                                        http://stackoverflow.com/questions/999489/invalid-signature-file-when-attempting-to-run-a-jar
                                    -->
                                    <artifact>*:*</artifact>
                                    <excludes>
                                        <exclude>META-INF/*.SF</exclude>
                                        <exclude>META-INF/*.DSA</exclude>
                                        <exclude>META-INF/*.RSA</exclude>
                                    </excludes>
                                </filter>
                            </filters>
                        </configuration>
                    </execution>
                </executions>
            </plugin>
            <plugin>
                <groupId>org.codehaus.mojo</groupId>
                <!-- Need to use exec not java see:http://mail.openjdk.java.net/pipermail/jmh-dev/2014-July/001192.html, https://stackoverflow.com/questions/15013651/using-maven-execexec-with-arguments -->
                <artifactId>exec-maven-plugin</artifactId>
                <version>${exec-maven-plugin.version}</version>
                <configuration>
                    <executable>java</executable>
                    <arguments>
                        <argument>-classpath</argument>
                        <classpath/>
                        <argument>software.amazon.awssdk.benchmark.BenchmarkRunner</argument>
                    </arguments>
                </configuration>
            </plugin>
            <plugin>
                <groupId>com.github.spotbugs</groupId>
                <artifactId>spotbugs-maven-plugin</artifactId>
                <configuration>
                    <!-- Skipping spotbugs for the generated JMH classes-->
                    <skip>true</skip>
                </configuration>
            </plugin>
            <plugin>
                <groupId>org.apache.maven.plugins</groupId>
                <artifactId>maven-dependency-plugin</artifactId>
                <executions>
                    <execution>
                        <goals>
                            <goal>analyze-only</goal>
                        </goals>
                    </execution>
                </executions>
                <configuration>
                    <!-- Skipping maven dependencies analysis to speed up the build -->
                    <skip>true</skip>
                </configuration>
            </plugin>
        </plugins>
    </build>

</project><|MERGE_RESOLUTION|>--- conflicted
+++ resolved
@@ -203,11 +203,7 @@
         <dependency>
             <groupId>software.amazon.awssdk.crt</groupId>
             <artifactId>aws-crt</artifactId>
-<<<<<<< HEAD
-            <version>0.3.17</version>
-=======
             <version>0.5.5</version>
->>>>>>> 57d37378
             <scope>compile</scope>
         </dependency>
         <dependency>
